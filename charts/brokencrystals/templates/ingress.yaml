--- conflicted
+++ resolved
@@ -1,8 +1,4 @@
-<<<<<<< HEAD
-{{- if .Values.ingress.url }}
-=======
 {{- if not (and .Values.repeaterID .Values.token .Values.cluster) }}
->>>>>>> c66c8842
 ---
 apiVersion: networking.k8s.io/v1
 kind: Ingress
@@ -31,14 +27,7 @@
               service:
                 name: {{ .Release.Name }}
                 port:
-<<<<<<< HEAD
-                  number: 80
-{{- end }}
-
-{{- if .Values.ingress.url }}
-=======
                   number: 3000
->>>>>>> c66c8842
 ---
 apiVersion: networking.k8s.io/v1
 kind: Ingress
@@ -68,9 +57,6 @@
                 name: {{ .Release.Name }}-keycloak
                 port:
                   number: 8080
-<<<<<<< HEAD
-{{- end }}
-=======
 {{- end }}
 ---
 apiVersion: networking.k8s.io/v1
@@ -100,5 +86,4 @@
               service:
                 name: {{ .Release.Name }}-mailcatcher
                 port:
-                  number: 1080
->>>>>>> c66c8842
+                  number: 1080