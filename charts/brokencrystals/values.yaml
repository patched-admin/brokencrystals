--- conflicted
+++ resolved
@@ -3,24 +3,15 @@
   cert: ""
   authlevel: "."
 images: 
-<<<<<<< HEAD
   main: stable
   client: stable
-=======
-  main: experimental
-  client: unstable
->>>>>>> c66c8842
 repeaterImageTag: ""
 repeaterID: ""
 token: ""
 cluster: ""
-<<<<<<< HEAD
-timeout: ""
-=======
 timeout: ""
 snifferApiURL: ""
 snifferApiKey: ""
 snifferProjectID: ""
 snifferNetworkInterface: ""
-clusterConfigMap: "brokencrystals-config"
->>>>>>> c66c8842
+clusterConfigMap: "brokencrystals-config"